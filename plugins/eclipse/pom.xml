--- conflicted
+++ resolved
@@ -28,13 +28,8 @@
     </licenses>
 
     <properties>
-<<<<<<< HEAD
-        <robovm.version>2.3.19-SNAPSHOT</robovm.version>
+        <robovm.version>2.3.20-SNAPSHOT</robovm.version>
         <tycho.version>3.0.3</tycho.version>
-=======
-        <robovm.version>2.3.20-SNAPSHOT</robovm.version>
-        <tycho.version>2.5.0</tycho.version>
->>>>>>> 70acf42f
         <eclipse-site>https://download.eclipse.org/releases/2021-09/</eclipse-site>
     </properties>
 
