--- conflicted
+++ resolved
@@ -28,15 +28,9 @@
     </licenses>
 
     <properties>
-<<<<<<< HEAD
-        <robovm.version>2.3.15-SNAPSHOT</robovm.version>
+        <robovm.version>2.3.16-SNAPSHOT</robovm.version>
         <tycho.version>2.5.0</tycho.version>
         <eclipse-site>https://download.eclipse.org/releases/2021-09/</eclipse-site>
-=======
-        <robovm.version>2.3.16-SNAPSHOT</robovm.version>
-        <tycho.version>1.5.1</tycho.version>
-        <eclipse-site>https://download.eclipse.org/releases/photon</eclipse-site>
->>>>>>> b4cbe4c2
     </properties>
 
     <repositories>
