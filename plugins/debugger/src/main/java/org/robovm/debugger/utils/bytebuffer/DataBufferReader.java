--- conflicted
+++ resolved
@@ -45,10 +45,6 @@
             throw new BufferUnderflowException();
     }
 
-<<<<<<< HEAD
-    // redeclare for proper return type
-    DataBufferReader setPosition(long position);
-
     default void alignPosition(int boundary) {
         long savedPosition = position();
         long alignedPosition = DataUtils.align(savedPosition, boundary);
@@ -56,8 +52,6 @@
             setPosition(alignedPosition);
     }
 
-=======
->>>>>>> 31cc0e52
     byte readByte();
 
     default boolean readBoolean() {
