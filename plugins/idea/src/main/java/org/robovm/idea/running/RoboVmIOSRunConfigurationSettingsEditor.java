/*
 * Copyright (C) 2015 RoboVM AB
 *
 * This program is free software; you can redistribute it and/or
 * modify it under the terms of the GNU General Public License
 * as published by the Free Software Foundation; either version 2
 * of the License, or (at your option) any later version.
 *
 * This program is distributed in the hope that it will be useful,
 * but WITHOUT ANY WARRANTY; without even the implied warranty of
 * MERCHANTABILITY or FITNESS FOR A PARTICULAR PURPOSE.  See the
 * GNU General Public License for more details.
 *
 * You should have received a copy of the GNU General Public License
 * along with this program.  If not, see <http://www.gnu.org/licenses/gpl-2.0.html>.
 */
package org.robovm.idea.running;

<<<<<<< HEAD
import com.intellij.openapi.module.Module;
import com.intellij.openapi.options.ConfigurationException;
import com.intellij.openapi.options.SettingsEditor;
=======
import java.awt.event.ItemEvent;
import java.awt.event.ItemListener;
import java.util.Comparator;
import java.util.List;

import javax.swing.*;

>>>>>>> cf0758a9
import org.jetbrains.annotations.NotNull;
import org.robovm.compiler.config.Arch;
import org.robovm.compiler.target.ios.DeviceType;
import org.robovm.compiler.target.ios.IOSTarget;
import org.robovm.compiler.target.ios.ProvisioningProfile;
import org.robovm.compiler.target.ios.SigningIdentity;
import org.robovm.idea.RoboVmPlugin;

import javax.swing.*;
import java.util.Comparator;
import java.util.List;

public class RoboVmIOSRunConfigurationSettingsEditor extends SettingsEditor<RoboVmRunConfiguration> {
    private static final Arch[] DEVICE_ARCHS = {Arch.thumbv7, Arch.arm64};
    private static final Arch[] SIMULATOR_ARCHS = {Arch.x86, Arch.x86_64};

    public static final String SKIP_SIGNING = "Don't sign";
    public static final String AUTO_SIGNING_IDENTITY = "Auto (matches 'iPhone Developer|iOS Development')";
    public static final String AUTO_PROVISIONING_PROFILE = "Auto";

    private JPanel panel;
    private JTabbedPane tabbedPane1;
    private JComboBox<String> module;
    private JRadioButton attachedDeviceRadioButton;
    private JRadioButton simulatorRadioButton;
    private JComboBox<SimTypeDecorator> simType;
    private JComboBox<String> signingIdentity;
    private JComboBox<String> provisioningProfile;
    private JComboBox<Arch> simArch;
    private JComboBox<Arch> deviceArch;
    private JTextArea args;

    @Override
    protected void resetEditorFrom(@NotNull RoboVmRunConfiguration config) {
        populateControls(config);
    }

    @Override
    protected void applyEditorTo(@NotNull RoboVmRunConfiguration config) throws ConfigurationException {
        if (module.getSelectedItem() == null)
            throw new ConfigurationException("RoboVM module is not specified!");
        config.setModuleName(module.getSelectedItem().toString());

        // device specific
        if (attachedDeviceRadioButton.isSelected() || simType.getSelectedItem() == null)
            // if there is no simulator any simulator -- save as device target
            config.setTargetType(RoboVmRunConfiguration.TargetType.Device);
        else
            config.setTargetType(RoboVmRunConfiguration.TargetType.Simulator);
        config.setDeviceArch((Arch) deviceArch.getSelectedItem());
        config.setSigningIdentity((String) signingIdentity.getSelectedItem());
        config.setProvisioningProfile((String) provisioningProfile.getSelectedItem());

        // simulator related settings
        SimTypeDecorator selectedSimType = (SimTypeDecorator) simType.getSelectedItem();
        config.setSimArch((Arch) simArch.getSelectedItem());
        config.setSimulatorName(selectedSimType != null ? selectedSimType.getType().getDeviceName() : null);
<<<<<<< HEAD
        config.setSimulatorSdk(selectedSimType != null ? selectedSimType.getType().getVersion().versionCode : 0);
=======
        config.setSimulatorSdk(selectedSimType != null ? selectedSimType.getType().getSdk().getVersionCode() : 0);
>>>>>>> cf0758a9

        config.setArguments(args.getText());
    }

    @NotNull
    @Override
    protected JComponent createEditor() {
        return panel;
    }

    private void populateControls(@NotNull RoboVmRunConfiguration config) {
        updateModuleConfig(config);
        updateDeviceConfig(config);
        updateSimulatorConfig(config);

        attachedDeviceRadioButton.setSelected(config.getTargetType() == RoboVmRunConfiguration.TargetType.Device || simType.getItemCount() == 0);
        args.setText(config.getArguments());
    }

    private void updateModuleConfig(RoboVmRunConfiguration config) {
        // populate with RoboVM Sdk modules
        this.module.removeAllItems();
        List<Module> roboVmModules = RoboVmPlugin.getRoboVmModules(config.getProject(), IOSTarget.TYPE);
        roboVmModules.sort(Comparator.comparing(Module::getName));
        for (Module module : roboVmModules) {
            this.module.addItem(module.getName());
            if (module.getName().equals(config.getModuleName())) {
                this.module.setSelectedIndex(this.module.getItemCount() - 1);
                config.setModule(module);
            }
        }
    }

    private void updateSimulatorConfig(RoboVmRunConfiguration config) {
        simType.removeAllItems();
        simArch.removeAllItems();

        // check if there is any known simulator, if there isn't any -- just disable everything and return
        List<DeviceType> simDeviceTypes = DeviceType.listDeviceTypes();
        simType.setEnabled(!simDeviceTypes.isEmpty());
        simArch.setEnabled(!simDeviceTypes.isEmpty());
        simulatorRadioButton.setEnabled(!simDeviceTypes.isEmpty());
        if (simDeviceTypes.isEmpty())
            return;

        // set simulator types and find one that matches version and name
        int exactSimVersonMatchIdx = -1;
        int bestSimNameMatchIdx = -1, bestSimNameMatchVersion = -1;
        int bestDefaultSimMatchIdx = -1, bestDefaultSimMatchVersion = -1;
        String simulatorName = config.getSimulatorName();
        if (simulatorName == null)
            simulatorName = "";
        for (DeviceType type : simDeviceTypes) {
            simType.addItem(new SimTypeDecorator(type));
<<<<<<< HEAD
            if (type.getDeviceName().equals(simulatorName) && type.getVersion().versionCode == config.getSimulatorSdk()) {
                exactSimVersonMatchIdx = simType.getItemCount() - 1;
            } else if (type.getDeviceName().equals(simulatorName) && type.getVersion().versionCode > bestSimNameMatchVersion) {
                bestSimNameMatchIdx = simType.getItemCount() - 1;
                bestSimNameMatchVersion = type.getVersion().versionCode;
            } else if (simulatorName.isEmpty() && type.getDeviceName().contains("iPhone-6") &&
                    !type.getDeviceName().contains("Plus") && type.getVersion().versionCode > bestDefaultSimMatchVersion) {
=======
            if (type.getDeviceName().equals(simulatorName) && type.getSdk().getVersionCode() == config.getSimulatorSdk()) {
                exactSimVersonMatchIdx = simType.getItemCount() - 1;
            } else if (type.getDeviceName().equals(simulatorName) && type.getSdk().getVersionCode() > bestSimNameMatchVersion) {
                bestSimNameMatchIdx = simType.getItemCount() - 1;
                bestSimNameMatchVersion = type.getSdk().getVersionCode();
            } else if (simulatorName.isEmpty() && type.getDeviceName().contains("iPhone-6") &&
                    !type.getDeviceName().contains("Plus") && type.getSdk().getVersionCode() > bestDefaultSimMatchVersion) {
>>>>>>> cf0758a9
                bestDefaultSimMatchIdx = simType.getItemCount() - 1;
                bestDefaultSimMatchVersion = type.getVersion().versionCode;
            }
        }
        if (exactSimVersonMatchIdx < 0) {
            // if exact match is not found use name match or default simulator
            if (bestSimNameMatchIdx >= 0)
                exactSimVersonMatchIdx = bestSimNameMatchIdx;
            else if (bestDefaultSimMatchIdx >= 0)
                exactSimVersonMatchIdx = bestDefaultSimMatchIdx;
            else exactSimVersonMatchIdx = simType.getItemCount() - 1;
        }
        if (exactSimVersonMatchIdx >= 0)
            simType.setSelectedIndex(exactSimVersonMatchIdx);

        // set default arch for selected simulator
        SimTypeDecorator wrapper = (SimTypeDecorator) simType.getSelectedItem();
        assert wrapper != null;
        for (Arch arch : SIMULATOR_ARCHS) {
            for (Arch otherArch : wrapper.getType().getArchs()) {
                if (arch == otherArch) {
                    simArch.addItem(otherArch);
                    if (otherArch == config.getSimArch()) {
                        simArch.setSelectedItem(otherArch);
                    } else if (config.getSimArch() == null && otherArch == Arch.x86_64) {
                        simArch.setSelectedItem(otherArch);
                    }
                }
            }
        }

        // set a listener that populates the arch of a selected
        // sim properly.
        simType.addItemListener(e -> updateSimArchs((SimTypeDecorator) e.getItem()));
    }

    private void updateSimArchs(SimTypeDecorator wrapper) {
        simArch.removeAllItems();
        for (Arch arch : SIMULATOR_ARCHS) {
            for (Arch otherArch : wrapper.getType().getArchs()) {
                if (arch == otherArch) {
                    simArch.addItem(otherArch);
                    if (otherArch == Arch.x86_64) {
                        simArch.setSelectedItem(otherArch);
                    }
                    break;
                }
            }
        }
    }

    private void updateDeviceConfig(RoboVmRunConfiguration config) {
        deviceArch.removeAllItems();
        signingIdentity.removeAllItems();
        provisioningProfile.removeAllItems();

        // populate signing identities
        signingIdentity.addItem(AUTO_SIGNING_IDENTITY);
        signingIdentity.addItem(SKIP_SIGNING);
        for (SigningIdentity identity : SigningIdentity.list()) {
            signingIdentity.addItem(identity.getName());
        }
        // first select auto,  then try to apply one from config (might do nothing if not in the list)
        signingIdentity.setSelectedIndex(0);
        String selectedIdentity = config.getSigningIdentity();
        if (selectedIdentity != null && !selectedIdentity.isEmpty())
            signingIdentity.setSelectedItem(selectedIdentity);

        // populate provisioning profiles
        provisioningProfile.addItem(AUTO_PROVISIONING_PROFILE);
        List<ProvisioningProfile> profiles = ProvisioningProfile.list();
        for (ProvisioningProfile profile : profiles) {
            provisioningProfile.addItem(profile.getName());
        }
        // first select auto profile, then try to apply one from config (might do nothing if not in the list)
        provisioningProfile.setSelectedIndex(0);
        String selectedProfile = config.getProvisioningProfile();
        if (selectedProfile != null && !selectedProfile.isEmpty())
            provisioningProfile.setSelectedItem(selectedProfile);

        // populate device archs
        for (Arch arch : DEVICE_ARCHS) {
            deviceArch.addItem(arch);
        }
        deviceArch.setSelectedIndex(0);
        if (config.getDeviceArch() != null) {
            deviceArch.setSelectedItem(config.getDeviceArch());
        }
    }

    private static class SimTypeDecorator {
        private final DeviceType type;

        public SimTypeDecorator(@NotNull DeviceType type) {
            this.type = type;
        }

        public @NotNull
        DeviceType getType() {
            return type;
        }

        @Override
        public String toString() {
            return type.getSimpleDeviceName() + " - " + type.getVersion();
        }
    }
}<|MERGE_RESOLUTION|>--- conflicted
+++ resolved
@@ -16,19 +16,9 @@
  */
 package org.robovm.idea.running;
 
-<<<<<<< HEAD
 import com.intellij.openapi.module.Module;
 import com.intellij.openapi.options.ConfigurationException;
 import com.intellij.openapi.options.SettingsEditor;
-=======
-import java.awt.event.ItemEvent;
-import java.awt.event.ItemListener;
-import java.util.Comparator;
-import java.util.List;
-
-import javax.swing.*;
-
->>>>>>> cf0758a9
 import org.jetbrains.annotations.NotNull;
 import org.robovm.compiler.config.Arch;
 import org.robovm.compiler.target.ios.DeviceType;
@@ -86,11 +76,7 @@
         SimTypeDecorator selectedSimType = (SimTypeDecorator) simType.getSelectedItem();
         config.setSimArch((Arch) simArch.getSelectedItem());
         config.setSimulatorName(selectedSimType != null ? selectedSimType.getType().getDeviceName() : null);
-<<<<<<< HEAD
         config.setSimulatorSdk(selectedSimType != null ? selectedSimType.getType().getVersion().versionCode : 0);
-=======
-        config.setSimulatorSdk(selectedSimType != null ? selectedSimType.getType().getSdk().getVersionCode() : 0);
->>>>>>> cf0758a9
 
         config.setArguments(args.getText());
     }
@@ -145,7 +131,6 @@
             simulatorName = "";
         for (DeviceType type : simDeviceTypes) {
             simType.addItem(new SimTypeDecorator(type));
-<<<<<<< HEAD
             if (type.getDeviceName().equals(simulatorName) && type.getVersion().versionCode == config.getSimulatorSdk()) {
                 exactSimVersonMatchIdx = simType.getItemCount() - 1;
             } else if (type.getDeviceName().equals(simulatorName) && type.getVersion().versionCode > bestSimNameMatchVersion) {
@@ -153,15 +138,6 @@
                 bestSimNameMatchVersion = type.getVersion().versionCode;
             } else if (simulatorName.isEmpty() && type.getDeviceName().contains("iPhone-6") &&
                     !type.getDeviceName().contains("Plus") && type.getVersion().versionCode > bestDefaultSimMatchVersion) {
-=======
-            if (type.getDeviceName().equals(simulatorName) && type.getSdk().getVersionCode() == config.getSimulatorSdk()) {
-                exactSimVersonMatchIdx = simType.getItemCount() - 1;
-            } else if (type.getDeviceName().equals(simulatorName) && type.getSdk().getVersionCode() > bestSimNameMatchVersion) {
-                bestSimNameMatchIdx = simType.getItemCount() - 1;
-                bestSimNameMatchVersion = type.getSdk().getVersionCode();
-            } else if (simulatorName.isEmpty() && type.getDeviceName().contains("iPhone-6") &&
-                    !type.getDeviceName().contains("Plus") && type.getSdk().getVersionCode() > bestDefaultSimMatchVersion) {
->>>>>>> cf0758a9
                 bestDefaultSimMatchIdx = simType.getItemCount() - 1;
                 bestDefaultSimMatchVersion = type.getVersion().versionCode;
             }
@@ -259,8 +235,7 @@
             this.type = type;
         }
 
-        public @NotNull
-        DeviceType getType() {
+        public @NotNull DeviceType getType() {
             return type;
         }
 
