--- conflicted
+++ resolved
@@ -19,17 +19,12 @@
     <change-notes>
         <![CDATA[
             <b>2.3.15</b>
-<<<<<<< HEAD
-            <li> Native m1 support </li>
-            <li> Java 9 string concatenation de-sugaring </li>
-=======
             <li> Mac M1 support</li>
             <li> Improved XCFramework support </li>
             <li> Bug fixes in StringConcat plugin </li>
             <li> Debugger fixes </li>
             <li> Java 9 support in Stringconcat plugin </li>
             <li> Tree shaking fixes </li>
->>>>>>> b4cbe4c2
         ]]>
     </change-notes>
 
