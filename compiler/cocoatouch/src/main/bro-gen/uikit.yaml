--- conflicted
+++ resolved
@@ -265,7 +265,6 @@
     UIContextMenuInteractionCommitStyle: {} #since 13.0
     UIDatePickerStyle: {} #since 13.4
     UIKeyboardHIDUsage: {} #since 13.4
-<<<<<<< HEAD
     UIAxis: {} #since 13.4
 
     UIEventButtonMask: { } #since 13.4
@@ -296,13 +295,6 @@
     NSLineBreakStrategy: {}
     UISegmentedControlStyle: {}
 
-=======
-    UIAxis: { } #since 13.4
-    UIEventButtonMask: { } #since 13.4
-    UIScrollType: { } #since 13.4
-    UIScrollTypeMask: { } #since 13.4
-    UIPointerEffectTintMode: { } #since 13.4
->>>>>>> 0a846c0c
 #    EXCLUDE1: {exclude: true, first: NSAttachmentCharacter} -- don't exclude it as value will be picked up as constant
     EXCLUDE3_AS_DEPRECATED: {exclude: true, first: NSControlCharacterZeroAdvancementAction}
 
@@ -4303,7 +4295,6 @@
     UIWindowScene: {} #since 13.0
     UIWindowSceneDestructionRequestOptions: {} #since 13.0
     UIKey: {} #since 13.4
-<<<<<<< HEAD
     NSDiffableDataSourceSectionSnapshot: #since 14.0
         methods:
             '-appendItems:intoParentItem:':
@@ -4384,8 +4375,6 @@
         methods:
             '-initWithConfiguration:':
                 name: init
-=======
->>>>>>> 0a846c0c
     UIPointerEffect: #since 13.4
         methods:
             '+effectWithPreview:':
@@ -4398,10 +4387,7 @@
             '-initWithDelegate:':
                 name: init
     UIPointerLiftEffect: {} #since 13.4
-<<<<<<< HEAD
     UIPointerLockState: {} #since 14.0
-=======
->>>>>>> 0a846c0c
     UIPointerRegion: #since 13.4
         methods:
             '+regionWithRect:identifier:':
@@ -4430,7 +4416,6 @@
             '+styleWithShape:constrainedAxes:':
                 name: create
                 constructor: true
-<<<<<<< HEAD
     UIScribbleInteraction: #since 14.0
         methods:
             '-initWithDelegate:':
@@ -4441,8 +4426,6 @@
                 name: init
             '-initWithCoder:':
                 name: init
-=======
->>>>>>> 0a846c0c
 protocols:
     NSLayoutManagerDelegate: # DONE
         methods:
@@ -6137,7 +6120,6 @@
                 name: userDidAcceptCloudKitShare
     UIContextMenuInteractionAnimating: {} #since 13.0
 
-<<<<<<< HEAD
     UIColorPickerViewControllerDelegate:  #since 14.0
         methods:
             '-colorPickerViewControllerDidSelectColor:':
@@ -6170,8 +6152,6 @@
                 name: willBeginWritingInElement
             '-indirectScribbleInteraction:didFinishWritingInElement:':
                 name: didFinishWriting
-=======
->>>>>>> 0a846c0c
     UIPointerInteractionAnimating: {} #since 13.4
     UIPointerInteractionDelegate: #since 13.4
         methods:
@@ -6183,7 +6163,6 @@
                 name: willEnterRegion
             '-pointerInteraction:willExitRegion:animator:':
                 name: willExitRegion
-<<<<<<< HEAD
     UIScribbleInteractionDelegate: #since 14.0
         methods:
             '-scribbleInteraction:shouldBeginAtLocation:':
@@ -6194,8 +6173,6 @@
                 name: willBeginWriting
             '-scribbleInteractionDidFinishWriting:':
                 name: didFinishWriting
-=======
->>>>>>> 0a846c0c
 
     # skipped
     UIAppearance: {exclude: true, skip_implements: true, skip_methods: true} # as functionality is implemented in UIAppearance
@@ -6324,9 +6301,6 @@
     UIImageSymbolWeightForFontWeight:
         class: UIFontWeight
         name: toImageSymbolWeight
-    UIEventButtonMaskForButtonNumber:
-        class: UIEventButtonMask
-        name: fromButtonNumber
 
     UIEventButtonMaskForButtonNumber:
         class: UIEventButtonMask
@@ -7038,7 +7012,6 @@
         class: UISceneErrorCode
         name: getClassDomain
 
-<<<<<<< HEAD
     UIPointerLockStateDidChangeNotification:
         class: UIPointerLockState
         name: DidChangeNotification
@@ -7060,8 +7033,6 @@
         type: NSString
         name: '#{g[0]}'
 
-=======
->>>>>>> 0a846c0c
     # Make sure we don't miss any values if new ones are introduced in a later UIKit
     (NS.*):
         class: FIXME
