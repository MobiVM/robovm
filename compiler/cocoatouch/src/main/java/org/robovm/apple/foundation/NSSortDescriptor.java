--- conflicted
+++ resolved
@@ -67,11 +67,7 @@
     @Method(selector = "initWithKey:ascending:selector:")
     public NSSortDescriptor(String key, boolean ascending, Selector selector) { super((SkipInit) null); initObject(init(key, ascending, selector)); }
     @Method(selector = "initWithCoder:")
-<<<<<<< HEAD
-    public NSSortDescriptor(NSCoder coder) { super((SkipInit) null); initObject(initWithCoder$(coder)); }
-=======
     public NSSortDescriptor(NSCoder coder) { super((SkipInit) null); initObject(initWithCoder(coder)); }
->>>>>>> 19f565d4
     /**
      * @since Available in iOS 4.0 and later.
      */
