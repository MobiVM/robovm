/*
 * Copyright (C) 2012 RoboVM AB
 * Copyright (C) 2018 Daniel Thommes, NeverNull GmbH, <daniel.thommes@nevernull.io>
 *
 * This program is free software; you can redistribute it and/or
 * modify it under the terms of the GNU General Public License
 * as published by the Free Software Foundation; either version 2
 * of the License, or (at your option) any later version.
 *
 * This program is distributed in the hope that it will be useful,
 * but WITHOUT ANY WARRANTY; without even the implied warranty of
 * MERCHANTABILITY or FITNESS FOR A PARTICULAR PURPOSE.  See the
 * GNU General Public License for more details.
 *
 * You should have received a copy of the GNU General Public License
 * along with this program.  If not, see <http://www.gnu.org/licenses/gpl-2.0.html>.
 */
package org.robovm.compiler.config;

import org.apache.commons.io.FileUtils;
import org.apache.commons.io.IOUtils;
import org.robovm.compiler.DependencyGraph;
import org.robovm.compiler.ITable;
import org.robovm.compiler.MarshalerLookup;
import org.robovm.compiler.VTable;
import org.robovm.compiler.Version;
import org.robovm.compiler.clazz.Clazz;
import org.robovm.compiler.clazz.Clazzes;
import org.robovm.compiler.clazz.Path;
import org.robovm.compiler.config.OS.Family;
import org.robovm.compiler.config.StripArchivesConfig.StripArchivesBuilder;
import org.robovm.compiler.config.tools.Tools;
import org.robovm.compiler.llvm.DataLayout;
import org.robovm.compiler.log.Logger;
import org.robovm.compiler.plugin.CompilerPlugin;
import org.robovm.compiler.plugin.LaunchPlugin;
import org.robovm.compiler.plugin.Plugin;
import org.robovm.compiler.plugin.PluginArgument;
import org.robovm.compiler.plugin.TargetPlugin;
import org.robovm.compiler.plugin.annotation.AnnotationImplPlugin;
import org.robovm.compiler.plugin.debug.DebugInformationPlugin;
import org.robovm.compiler.plugin.debug.DebuggerLaunchPlugin;
import org.robovm.compiler.plugin.desugar.ByteBufferJava9ApiPlugin;
import org.robovm.compiler.plugin.desugar.StringConcatRewriterPlugin;
import org.robovm.compiler.plugin.lambda.LambdaPlugin;
import org.robovm.compiler.plugin.objc.InterfaceBuilderClassesPlugin;
import org.robovm.compiler.plugin.objc.ObjCBlockPlugin;
import org.robovm.compiler.plugin.objc.ObjCMemberPlugin;
import org.robovm.compiler.plugin.objc.ObjCProtocolToObjCObjectPlugin;
import org.robovm.compiler.plugin.objc.ObjCProtocolProxyPlugin;
import org.robovm.compiler.target.ConsoleTarget;
import org.robovm.compiler.target.Target;
import org.robovm.compiler.target.framework.FrameworkTarget;
import org.robovm.compiler.target.ios.IOSTarget;
import org.robovm.compiler.target.ios.ProvisioningProfile;
import org.robovm.compiler.target.ios.SigningIdentity;
import org.robovm.compiler.util.DigestUtil;
import org.robovm.compiler.util.InfoPList;
import org.robovm.compiler.util.io.RamDiskTools;
import org.simpleframework.xml.Attribute;
import org.simpleframework.xml.Element;
import org.simpleframework.xml.ElementList;
import org.simpleframework.xml.Root;
import org.simpleframework.xml.Serializer;
import org.simpleframework.xml.Text;
import org.simpleframework.xml.convert.Converter;
import org.simpleframework.xml.convert.Registry;
import org.simpleframework.xml.convert.RegistryStrategy;
import org.simpleframework.xml.core.Persist;
import org.simpleframework.xml.core.Persister;
import org.simpleframework.xml.filter.PlatformFilter;
import org.simpleframework.xml.stream.Format;
import org.simpleframework.xml.stream.InputNode;
import org.simpleframework.xml.stream.OutputNode;
import org.simpleframework.xml.transform.RegistryMatcher;
import org.simpleframework.xml.transform.Transform;

import java.io.File;
import java.io.FileInputStream;
import java.io.FileOutputStream;
import java.io.IOException;
import java.io.InputStream;
import java.io.InputStreamReader;
import java.io.OutputStream;
import java.io.OutputStreamWriter;
import java.io.Reader;
import java.io.Writer;
import java.lang.reflect.Array;
import java.lang.reflect.Field;
import java.lang.reflect.Method;
import java.lang.reflect.Modifier;
import java.nio.charset.StandardCharsets;
import java.util.*;
import java.util.jar.Attributes;
import java.util.jar.JarFile;
import java.util.stream.Collectors;
import java.util.zip.ZipEntry;
import java.util.zip.ZipFile;

/**
 * Holds compiler configuration.
 */
@Root
public class Config {


	/**
     * The max file name length of files stored in the cache. OS X has a limit
     * of 255 characters. Class names are very unlikely to be this long but some
     * JVM language compilers (e.g. the Scala compiler) are known to generate
     * very long class names for auto-generated classes. See #955.
     */
    private static final int MAX_FILE_NAME_LENGTH = 255;

    public enum Cacerts {
        full
    }

    public enum TreeShakerMode {
        none, conservative, aggressive
    }

    @Element(required = false)
    private File installDir = null;
    @Element(required = false)
    private String executableName = null;
    @Element(required = false)
    private String imageName = null;
    @Element(required = false)
    private Boolean skipRuntimeLib = null;
    @Element(required = false)
    private File mainJar;
    @Element(required = false)
    private String mainClass;
    @Element(required = false)
    private Cacerts cacerts = null;
    @Element(required = false)
    private OS os = null;
    @ElementList(required = false, inline = true)
    private ArrayList<Arch> archs = null;
    @ElementList(required = false, entry = "root")
    private ArrayList<String> roots;
    @ElementList(required = false, entry = "pattern")
    private ArrayList<String> forceLinkClasses;
    @ElementList(required = false, entry = "entry")
    private ArrayList<ForceLinkMethodsConfig> forceLinkMethods;
    @ElementList(required = false, entry = "lib")
    private ArrayList<Lib> libs;
    @ElementList(required = false, entry = "symbol")
    private ArrayList<String> exportedSymbols;
    @ElementList(required = false, entry = "symbol")
    private ArrayList<String> unhideSymbols;
    @ElementList(required = false, entry = "framework")
    private ArrayList<String> frameworks;
    @ElementList(required = false, entry = "framework")
    private ArrayList<String> weakFrameworks;
    @ElementList(required = false, entry = "path")
    private ArrayList<QualifiedFile> frameworkPaths;
    @ElementList(required = false, entry = "extension")
    private ArrayList<AppExtension> appExtensions;
    @ElementList(required = false, entry = "path")
    private ArrayList<QualifiedFile> appExtensionPaths;
    @Element(required = false)
    private SwiftSupport swiftSupport = null;
    @ElementList(required = false, entry = "resource")
    private ArrayList<Resource> resources;
    @ElementList(required = false, entry = "classpathentry")
    private ArrayList<File> bootclasspath;
    @ElementList(required = false, entry = "classpathentry")
    private ArrayList<File> classpath;
    @ElementList(required = false, entry = "argument")
    private ArrayList<String> pluginArguments;
    @Element(required = false, name = "target")
    private String targetType;
    @Element(required = false, name = "stripArchives")
    private StripArchivesConfig stripArchivesConfig;
    @Element(required = false, name = "treeShaker")
    private TreeShakerMode treeShakerMode;
    @Element(required = false, name = "smartSkipRebuild")
    private Boolean smartSkipRebuild;

    @Element(required = false)
    private String iosSdkVersion;
    @Element(required = false, name = "iosInfoPList")
    private File iosInfoPListFile = null;
    @Element(required = false, name = "infoPList")
    private File infoPListFile = null;
    @Element(required = false)
    private File iosEntitlementsPList;

    @Element(required = false)
    private WatchKitApp watchKitApp;

    @Element(required = false)
    private Tools tools;

    @Element(required = false)
    private Boolean enableBitcode;

    private SigningIdentity iosSignIdentity;
    private ProvisioningProfile iosProvisioningProfile;
    private String iosDeviceType;
    private InfoPList infoPList;

    private boolean iosSkipSigning = false;

    private Properties properties = new Properties();

    private Home home = null;
    private File tmpDir;
    private File cacheDir = new File(System.getProperty("user.home"), ".robovm/cache");
    private File ccBinPath = null;

    private boolean clean = false;
    private boolean debug = false;
    private boolean useDebugLibs = false;
    private boolean skipLinking = false;
    private boolean skipInstall = false;
    private boolean dumpIntermediates = false;
    private boolean manuallyPreparedForLaunch = false;
    private int threads = Runtime.getRuntime().availableProcessors();
    private Logger logger = Logger.NULL_LOGGER;

    /*
     * The fields below are all initialized in build() and must not be included
     * when constructing Config clone. We mark them as transient which will make
     * the builder() method skip them.
     */

    private transient final UUID buildUuid;
    private transient List<Plugin> plugins = new ArrayList<>();
    private transient Target target = null;
    private transient File osArchDepLibDir;
    private transient File osArchCacheDir;
    private transient Clazzes clazzes;
    private transient VTable.Cache vtableCache;
    private transient ITable.Cache itableCache;
    private transient List<Path> resourcesPaths = new ArrayList<>();
    private transient DataLayout dataLayout;
    private transient MarshalerLookup marshalerLookup;
    private transient Config configBeforeBuild;
    private transient DependencyGraph dependencyGraph;
    private transient Arch sliceArch;
    private transient Environment env =  Environment.Native;
    private transient StripArchivesBuilder stripArchivesBuilder;

    protected Config(UUID uuid) {
        // save session uuid
        this.buildUuid = uuid;

        // Add standard plugins
        this.plugins.addAll(0, Arrays.asList(
                new InterfaceBuilderClassesPlugin(),
                new ObjCProtocolProxyPlugin(),
                new ObjCProtocolToObjCObjectPlugin(),
                new ObjCMemberPlugin(),
                new ObjCBlockPlugin(),
                new AnnotationImplPlugin(),
                new StringConcatRewriterPlugin(),
<<<<<<< HEAD
                new ByteBufferJava9ApiPlugin(),
                new LambdaPlugin(),         
=======
                new LambdaPlugin(),
>>>>>>> 477f8fc4
                new DebugInformationPlugin(),
                new DebuggerLaunchPlugin()
                ));
        this.loadPluginsFromClassPath();
    }

    /**
     * Returns a new {@link Builder} which builds exactly this {@link Config}
     * when {@link Builder#build()} is called.
     */
    public Builder builder() throws IOException {
        return new Builder(clone(configBeforeBuild));
    }

    public UUID getBuildUuid() {
        return buildUuid;
    }

    public Home getHome() {
        return home;
    }

    public File getInstallDir() {
        return installDir;
    }

    public String getExecutableName() {
        return executableName;
    }

    public String getImageName() {
        return imageName;
    }

    public File getExecutablePath() {
        return new File(installDir, getExecutableName());
    }

    public File getImagePath() {
        return getExecutablePath();
    }

    public File getCacheDir() {
        return osArchCacheDir;
    }

    public File getCcBinPath() {
        return ccBinPath;
    }

    public OS getOs() {
        return os;
    }

    public Environment getEnv() {
        return env;
    }

    public Arch getArch() {
        return sliceArch;
    }

    public List<Arch> getArchs() {
        return archs == null ? Collections.emptyList()
                : Collections.unmodifiableList(archs);
    }

    public String getTriple() {
        return getTriple(os.getMinVersion());
    }

    public String getTriple(String minVersion) {
        return sliceArch.getLlvmName() + "-" + os.getVendor() + "-" + os.getLlvmName() + minVersion +
                env.asLlvmSuffix("-");
    }

    public String getClangTriple() {
        return getClangTriple(os.getMinVersion());
    }

    public String getClangTriple(String minVersion) {
        return sliceArch.getClangName() + "-" + os.getVendor() + "-" + os.getLlvmName() + minVersion +
                env.asLlvmSuffix("-");
    }

    public DataLayout getDataLayout() {
        return dataLayout;
    }

    public boolean isClean() {
        return clean;
    }

    public boolean isDebug() {
        return debug;
    }

    public boolean isUseDebugLibs() {
        return useDebugLibs;
    }

    public boolean isDumpIntermediates() {
        return dumpIntermediates;
    }

    public boolean isManuallyPreparedForLaunch() {
        return manuallyPreparedForLaunch;
    }

    public boolean isSkipRuntimeLib() {
        return skipRuntimeLib != null && skipRuntimeLib;
    }

    public boolean isSkipLinking() {
        return skipLinking;
    }

    public boolean isSkipInstall() {
        return skipInstall;
    }

    public int getThreads() {
        return threads;
    }

    public File getMainJar() {
        return mainJar;
    }

    public String getMainClass() {
        return mainClass;
    }

    public Cacerts getCacerts() {
        return cacerts == null ? Cacerts.full : cacerts;
    }

    public List<Path> getResourcesPaths() {
        return resourcesPaths;
    }

    public void addResourcesPath(Path path) {
        resourcesPaths.add(path);
    }

    public StripArchivesConfig getStripArchivesConfig() {
       return stripArchivesConfig == null ? StripArchivesConfig.DEFAULT : stripArchivesConfig;
    }

    public DependencyGraph getDependencyGraph() {
        return dependencyGraph;
    }

    public File getTmpDir() {
        if (tmpDir == null) {
            try {
                tmpDir = File.createTempFile("robovm", ".tmp");
            } catch (IOException e) {
                throw new RuntimeException(e);
            }
            tmpDir.delete();
            tmpDir.mkdirs();
        }
        return tmpDir;
    }

    public List<String> getForceLinkClasses() {
        return forceLinkClasses == null ? Collections.emptyList()
                : Collections.unmodifiableList(forceLinkClasses);
    }

    public List<ForceLinkMethodsConfig> getForceLinkMethods() {
        return forceLinkMethods == null ? Collections.emptyList()
                : Collections.unmodifiableList(forceLinkMethods);
    }

    public List<String> getExportedSymbols() {
        return exportedSymbols == null ? Collections.emptyList()
                : Collections.unmodifiableList(exportedSymbols);
    }

    public List<String> getUnhideSymbols() {
        return unhideSymbols == null ? Collections.emptyList()
                : Collections.unmodifiableList(unhideSymbols);
    }

    public List<Lib> getLibs() {
        return libs == null ? Collections.emptyList()
                : libs.stream()
                .filter(this::isQualified)
                .collect(Collectors.collectingAndThen(Collectors.toList(), Collections::unmodifiableList));
    }

    public List<String> getFrameworks() {
        return frameworks == null ? Collections.emptyList()
                : Collections.unmodifiableList(frameworks);
    }

    public List<String> getWeakFrameworks() {
        return weakFrameworks == null ? Collections.emptyList()
                : Collections.unmodifiableList(weakFrameworks);
    }

    public List<File> getFrameworkPaths() {
        return frameworkPaths == null ? Collections.emptyList()
                : frameworkPaths.stream()
                .filter(this::isQualified)
                .map(f -> f.entry)
                .collect(Collectors.collectingAndThen(Collectors.toList(), Collections::unmodifiableList));
    }

    public List<AppExtension> getAppExtensions() {
        return appExtensions == null ? Collections.emptyList()
                : Collections.unmodifiableList(appExtensions);
    }

    public List<File> getAppExtensionPaths() {
        return appExtensionPaths == null ? Collections.emptyList()
                : appExtensionPaths.stream()
                .filter(this::isQualified)
                .map(e -> e.entry)
                .collect(Collectors.collectingAndThen(Collectors.toList(), Collections::unmodifiableList));
    }

    public SwiftSupport getSwiftSupport() {
        return swiftSupport;
    }

    public boolean hasSwiftSupport() {
        return swiftSupport != null;
    }

    public List<File> getSwiftLibPaths() {
        return swiftSupport == null ? Collections.emptyList()
                : swiftSupport.getSwiftLibPaths().stream()
                .filter(this::isQualified)
                .map(f -> f.entry)
                .collect(Collectors.collectingAndThen(Collectors.toList(), Collections::unmodifiableList));
    }

    public List<Resource> getResources() {
        return resources == null ? Collections.emptyList()
                : Collections.unmodifiableList(resources);
    }

    public File getOsArchDepLibDir() {
        return osArchDepLibDir;
    }

    public Clazzes getClazzes() {
        return clazzes;
    }

    public VTable.Cache getVTableCache() {
        return vtableCache;
    }

    public ITable.Cache getITableCache() {
        return itableCache;
    }

    public MarshalerLookup getMarshalerLookup() {
        return marshalerLookup;
    }

    public List<CompilerPlugin> getCompilerPlugins() {
        List<CompilerPlugin> compilerPlugins = new ArrayList<>();
        for (Plugin plugin : plugins) {
            if (plugin instanceof CompilerPlugin) {
                compilerPlugins.add((CompilerPlugin) plugin);
            }
        }
        return compilerPlugins;
    }

    public List<LaunchPlugin> getLaunchPlugins() {
        List<LaunchPlugin> launchPlugins = new ArrayList<>();
        for (Plugin plugin : plugins) {
            if (plugin instanceof LaunchPlugin) {
                launchPlugins.add((LaunchPlugin) plugin);
            }
        }
        return launchPlugins;
    }

    public List<TargetPlugin> getTargetPlugins() {
        List<TargetPlugin> targetPlugins = new ArrayList<>();
        for (Plugin plugin : plugins) {
            if (plugin instanceof TargetPlugin) {
                targetPlugins.add((TargetPlugin) plugin);
            }
        }
        return targetPlugins;
    }

    public List<Plugin> getPlugins() {
        return plugins;
    }

    public List<String> getPluginArguments() {
        return pluginArguments == null ? Collections.emptyList()
                : Collections.unmodifiableList(pluginArguments);
    }

    public List<File> getBootclasspath() {
        return bootclasspath == null ? Collections.emptyList()
                : Collections.unmodifiableList(bootclasspath);
    }

    public List<File> getClasspath() {
        return classpath == null ? Collections.emptyList()
                : Collections.unmodifiableList(classpath);
    }

    public Properties getProperties() {
        return properties;
    }

    public Logger getLogger() {
        return logger;
    }

    public Target getTarget() {
        return target;
    }

    public String getTargetType() {
        return targetType;
    }

    public TreeShakerMode getTreeShakerMode() {
        return treeShakerMode == null ? TreeShakerMode.none : treeShakerMode;
    }

    public boolean isSmartSkipRebuild(){
        return smartSkipRebuild != null && smartSkipRebuild;
    }

    public String getIosSdkVersion() {
        return iosSdkVersion;
    }

    public String getIosDeviceType() {
        return iosDeviceType;
    }

    public InfoPList getIosInfoPList() {
        return getInfoPList();
    }

    public InfoPList getInfoPList() {
        if (infoPList == null && iosInfoPListFile != null) {
            infoPList = new InfoPList(iosInfoPListFile);
        } else if (infoPList == null && infoPListFile != null) {
            infoPList = new InfoPList(infoPListFile);
        }
        return infoPList;
    }

    public File getIosEntitlementsPList() {
        return iosEntitlementsPList;
    }

    public SigningIdentity getIosSignIdentity() {
        return iosSignIdentity;
    }

    public ProvisioningProfile getIosProvisioningProfile() {
        return iosProvisioningProfile;
    }

    public boolean isIosSkipSigning() {
        return iosSkipSigning;
    }

    public boolean isEnableBitcode() {return enableBitcode != null && enableBitcode && shouldEmitBitcode(); }

    public boolean shouldEmitBitcode() {
        // emit bitcode to object file even if it is not enabled.
        // as currently only `__LLVM,__asm` is being added
        // but build should match criteria
        return !debug && os == OS.ios && (sliceArch == Arch.arm64 || sliceArch == Arch.thumbv7);
    }

    public Tools getTools() {
        return tools;
    }

    public WatchKitApp getWatchKitApp() {
        return watchKitApp;
    }

    private static File makeFileRelativeTo(File dir, File f) {
        if (f.getParentFile() == null) {
            return dir;
        }
        return new File(makeFileRelativeTo(dir, f.getParentFile()), f.getName());
    }

    public String getArchiveName(Path path) {
        if (path.getFile().isFile()) {
            return path.getFile().getName();
        } else {
            return "classes" + path.getIndex() + ".jar";
        }
    }

    static String getFileName(Clazz clazz, String ext) {
        return getFileName(clazz.getInternalName(), ext, MAX_FILE_NAME_LENGTH);
    }

    static String getFileName(String internalName, String ext, int maxFileNameLength) {
        String packagePath = internalName.substring(0, internalName.lastIndexOf('/') + 1);
        String className = internalName.substring(internalName.lastIndexOf('/') + 1);
        String suffix = ext.startsWith(".") ? ext : "." + ext;

        int length = className.length() + suffix.length();
        if (length > maxFileNameLength) {
            String sha1 = DigestUtil.sha1(className);
            className = className.substring(0, Math.max(0, maxFileNameLength - suffix.length() - sha1.length())) + sha1;
        }
        return packagePath.replace('/', File.separatorChar) + className + suffix;
    }

    public File getLlFile(Clazz clazz) {
        return new File(getCacheDir(clazz.getPath()), getFileName(clazz, "class.ll"));
    }

    public File getCFile(Clazz clazz) {
        return new File(getCacheDir(clazz.getPath()), getFileName(clazz, "class.c"));
    }

    public File getBcFile(Clazz clazz) {
        return new File(getCacheDir(clazz.getPath()), getFileName(clazz, "class.bc"));
    }

    public File getSFile(Clazz clazz) {
        return new File(getCacheDir(clazz.getPath()), getFileName(clazz, "class.s"));
    }

    public File getOFile(Clazz clazz) {
        return new File(getCacheDir(clazz.getPath()), getFileName(clazz, "class.o"));
    }

    public File getLinesOFile(Clazz clazz) {
        return new File(getCacheDir(clazz.getPath()), getFileName(clazz, "class.lines.o"));
    }

    public File getLinesLlFile(Clazz clazz) {
        return new File(getCacheDir(clazz.getPath()), getFileName(clazz, "class.lines.ll"));
    }

    public File getDebugInfoOFile(Clazz clazz) {
        return new File(getCacheDir(clazz.getPath()), getFileName(clazz, "class.debuginfo.o"));
    }

    public File getDebugInfoLlFile(Clazz clazz) {
        return new File(getCacheDir(clazz.getPath()), getFileName(clazz, "class.debuginfo.ll"));
    }

    public File getInfoFile(Clazz clazz) {
        return new File(getCacheDir(clazz.getPath()), getFileName(clazz, "class.info"));
    }

    public File getCacheDir(Path path) {
        File srcRoot = path.getFile().getAbsoluteFile().getParentFile();
        String name = path.getFile().getName();
        try {
            return new File(makeFileRelativeTo(osArchCacheDir, srcRoot.getCanonicalFile()), name);
        } catch (IOException e) {
            throw new RuntimeException(e);
        }
    }

    /**
     * Returns the directory where generated classes are stored for the
     * specified {@link Path}. Generated classes are stored in the cache
     * directory in a dir at the same level as the cache dir for the
     * {@link Path} with <code>.generated</code> appended to the dir name.
     */
    public File getGeneratedClassDir(Path path) {
        File pathCacheDir = getCacheDir(path);
        return new File(pathCacheDir.getParentFile(), pathCacheDir.getName() + ".generated");
    }

    /**
     * tests if qualified item matches this config
     */
    protected boolean isQualified(Qualified qualified) {
        if (qualified.filterPlatforms() != null) {
            if (!Arrays.asList(qualified.filterPlatforms()).contains(os))
                return false;
        }
        if (qualified.filterArch() != null) {
            if (!Arrays.asList(qualified.filterArch()).contains(sliceArch))
                return false;
        }
        if (qualified.filterPlatformVariants() != null) {
            PlatformVariant variant = (env == Environment.Native) ? PlatformVariant.device : PlatformVariant.simulator;
            return Arrays.asList(qualified.filterPlatformVariants()).contains(variant);
        }

        return true;
    }

    private static Map<Object, Object> getManifestAttributes(File jarFile) throws IOException {
        try (JarFile jf = new JarFile(jarFile)) {
            return new HashMap<>(jf.getManifest().getMainAttributes());
        }
    }

    private static String getImplementationVersion(File jarFile) throws IOException {
        return (String) getManifestAttributes(jarFile).get(Attributes.Name.IMPLEMENTATION_VERSION);
    }

    private static String getMainClass(File jarFile) throws IOException {
        return (String) getManifestAttributes(jarFile).get(Attributes.Name.MAIN_CLASS);
    }

    private File extractIfNeeded(Path path) throws IOException {
        if (path.getFile().isFile()) {
            File pathCacheDir = getCacheDir(path);
            File target = new File(pathCacheDir.getParentFile(), pathCacheDir.getName() + ".extracted");

            if (!target.exists() || path.getFile().lastModified() > target.lastModified()) {
                FileUtils.deleteDirectory(target);
                target.mkdirs();
                try (ZipFile zipFile = new ZipFile(path.getFile())) {
                    Enumeration<? extends ZipEntry> entries = zipFile.entries();
                    while (entries.hasMoreElements()) {
                        ZipEntry entry = entries.nextElement();
                        if (entry.getName().startsWith("META-INF/robovm/") && !entry.isDirectory()) {
                            File f = new File(target, entry.getName());
                            f.getParentFile().mkdirs();
                            try (InputStream in = zipFile.getInputStream(entry);
                                 OutputStream out = new FileOutputStream(f)) {

                                IOUtils.copy(in, out);
                                if (entry.getTime() != -1) {
                                    f.setLastModified(entry.getTime());
                                }
                            }
                        }
                    }
                }
                target.setLastModified(path.getFile().lastModified());
            }

            return target;
        } else {
            return path.getFile();
        }
    }

    private <T> ArrayList<T> mergeLists(ArrayList<T> from, ArrayList<T> to) {
        if (from == null) {
            return to;
        }
        to = to != null ? to : new ArrayList<>();
        for (T o : from) {
            if (!to.contains(o)) {
                to.add(o);
            }
        }
        return to;
    }

    private void mergeConfig(Config from, Config to) {
        to.exportedSymbols = mergeLists(from.exportedSymbols, to.exportedSymbols);
        to.unhideSymbols = mergeLists(from.unhideSymbols, to.unhideSymbols);
        to.forceLinkClasses = mergeLists(from.forceLinkClasses, to.forceLinkClasses);
        to.forceLinkMethods = mergeLists(from.forceLinkMethods, to.forceLinkMethods);
        to.frameworkPaths = mergeLists(from.frameworkPaths, to.frameworkPaths);
        to.frameworks = mergeLists(from.frameworks, to.frameworks);
        to.libs = mergeLists(from.libs, to.libs);
        to.resources = mergeLists(from.resources, to.resources);
        to.weakFrameworks = mergeLists(from.weakFrameworks, to.weakFrameworks);
    }

    private void mergeConfigsFromClasspath() throws IOException {
        List<String> dirs = Arrays.asList(
                "META-INF/robovm/" + os + "/" + sliceArch,
                "META-INF/robovm/" + os);

        // The algorithm below preserves the order of config data from the
        // classpath. Last the config from this object is added.

        // First merge all configs on the classpath to an empty Config
        Config config = new Config(this.buildUuid);
        for (Path path : clazzes.getPaths()) {
            for (String dir : dirs) {
                if (path.contains(dir + "/robovm.xml")) {
                    File configXml = new File(new File(extractIfNeeded(path), dir), "robovm.xml");
                    Builder builder = new Builder();
                    builder.read(configXml);
                    mergeConfig(builder.config, config);
                    break;
                }
            }
        }

        // Then merge with this Config
        mergeConfig(this, config);

        // Copy back to this Config
        this.exportedSymbols = config.exportedSymbols;
        this.unhideSymbols = config.unhideSymbols;
        this.forceLinkClasses = config.forceLinkClasses;
        this.forceLinkMethods = config.forceLinkMethods;
        this.frameworkPaths = config.frameworkPaths;
        this.frameworks = config.frameworks;
        this.libs = config.libs;
        this.resources = config.resources;
        this.weakFrameworks = config.weakFrameworks;
    }

    private static <T> List<T> toList(Iterator<T> it) {
        List<T> l = new ArrayList<>();
        while (it.hasNext()) {
            l.add(it.next());
        }
        return l;
    }

    private void loadPluginsFromClassPath() {
        ClassLoader classLoader = getClass().getClassLoader();
        ServiceLoader<CompilerPlugin> compilerPluginLoader = ServiceLoader.load(CompilerPlugin.class, classLoader);
        ServiceLoader<LaunchPlugin> launchPluginLoader = ServiceLoader.load(LaunchPlugin.class, classLoader);
        ServiceLoader<TargetPlugin> targetPluginLoader = ServiceLoader.load(TargetPlugin.class, classLoader);

        plugins.addAll(toList(compilerPluginLoader.iterator()));
        plugins.addAll(toList(launchPluginLoader.iterator()));
        plugins.addAll(toList(targetPluginLoader.iterator()));
    }

    private static Config clone(Config config) throws IOException {
        Config clone = new Config(config.buildUuid);
        for (Field f : Config.class.getDeclaredFields()) {
            if (!Modifier.isStatic(f.getModifiers()) && !Modifier.isTransient(f.getModifiers())) {
                f.setAccessible(true);
                try {
                    Object o = f.get(config);
                    if (o instanceof Collection && o instanceof Cloneable) {
                        // Clone collections. Assume the class has a public
                        // clone() method.
                        Method m = o.getClass().getMethod("clone");
                        o = m.invoke(o);
                    }
                    f.set(clone, o);
                } catch (Throwable t) {
                    throw new Error(t);
                }
            }
        }
        return clone;
    }

    private Config build() throws IOException {
        // Create a clone of this Config before we have done anything with it so
        // that builder() has a fresh Config it can use.
        this.configBeforeBuild = clone(this);

        if (home == null) {
            home = Home.find();
        }

        if (bootclasspath == null) {
            bootclasspath = new ArrayList<>();
        }
        if (classpath == null) {
            classpath = new ArrayList<>();
        }

        if (mainJar != null) {
            mainClass = getMainClass(mainJar);
            classpath.add(mainJar);
        }

        if (executableName == null && imageName != null) {
            executableName = imageName;
        }

        if (!skipLinking && executableName == null && mainClass == null) {
            throw new IllegalArgumentException("No target and no main class specified");
        }

        if (!skipLinking && classpath.isEmpty()) {
            throw new IllegalArgumentException("No classpath specified");
        }

        if (skipLinking) {
            skipInstall = true;
        }

        if (executableName == null) {
            executableName = mainClass;
        }

        if (imageName == null || !imageName.equals(executableName)) {
            imageName = executableName;
        }

        List<File> realBootclasspath = bootclasspath == null ? new ArrayList<>() : bootclasspath;
        if (!isSkipRuntimeLib()) {
            realBootclasspath = new ArrayList<>(bootclasspath);
            realBootclasspath.add(0, home.rtPath);
        }

        this.vtableCache = new VTable.Cache();
        this.itableCache = new ITable.Cache();
        this.marshalerLookup = new MarshalerLookup(this);

        if (!skipInstall) {
            if (installDir == null) {
                installDir = new File(".", executableName);
            }
            installDir.mkdirs();
        }

        if (targetType != null) {
            if (ConsoleTarget.TYPE.equals(targetType)) {
                target = new ConsoleTarget();
            } else if (IOSTarget.TYPE.equals(targetType)) {
                target = new IOSTarget();
            } else if (FrameworkTarget.TYPE.equals(targetType)) {
                target = new FrameworkTarget();
            } else {
                for (TargetPlugin plugin : getTargetPlugins()) {
                    if (plugin.getTarget().getType().equals(targetType)) {
                        target = plugin.getTarget();
                        break;
                    }
                }
                if (target == null) {
                    throw new IllegalArgumentException("Unsupported target '" + targetType + "'");
                }
            }
        } else {
            // Auto
            if (os == OS.ios) {
                target = new IOSTarget();
            } else {
                target = new ConsoleTarget();
            }
        }

        if (!getArchs().isEmpty()) {
            sliceArch = getArchs().get(0);
        }

        target.init(this);

        os = target.getOs();
        sliceArch = target.getArch();
        dataLayout = new DataLayout(getTriple());

        osArchDepLibDir = new File(new File(home.libVmDir, os.toString()),
                sliceArch.toString() + env.asLlvmSuffix("-"));

        if (treeShakerMode != null && treeShakerMode != TreeShakerMode.none
                && os.getFamily() == Family.darwin && sliceArch == Arch.x86) {

            logger.warn("Tree shaking is not supported when building "
                    + "for OS X/iOS x86 32-bit due to a bug in Xcode's linker. No tree "
                    + "shaking will be performed. Run in 64-bit mode instead to "
                    + "use tree shaking.");
            treeShakerMode = TreeShakerMode.none;
        }
        dependencyGraph = new DependencyGraph(getTreeShakerMode());

        RamDiskTools ramDiskTools = new RamDiskTools();
        ramDiskTools.setupRamDisk(this, this.cacheDir, this.tmpDir);
        this.cacheDir = ramDiskTools.getCacheDir();
        this.tmpDir = ramDiskTools.getTmpDir();

        File osDir = new File(cacheDir, os.toString());
        String archName = (env != null && !env.getLlvmName().isEmpty()) ? sliceArch.toString() + "-" + env.getLlvmName() :
                sliceArch.toString();
        File archDir = new File(osDir, archName);
        osArchCacheDir = new File(archDir, debug ? "debug" : "release");
        osArchCacheDir.mkdirs();

        this.clazzes = new Clazzes(this, realBootclasspath, classpath);

        if(this.stripArchivesConfig == null) {
            if(stripArchivesBuilder == null) {
                this.stripArchivesConfig = StripArchivesConfig.DEFAULT;
            }
            else {
                this.stripArchivesConfig = stripArchivesBuilder.build();
            }
        }

        mergeConfigsFromClasspath();

        return this;
    }

    public static class Home {
        private File binDir;
        private File libVmDir;
        private File rtPath;
        private Map<Cacerts, File> cacertsPath;
        private boolean dev = false;

        public Home(File homeDir) {
            this(homeDir, true);
        }

        protected Home(File homeDir, boolean validate) {
            if (validate) {
                validate(homeDir);
            }
            binDir = new File(homeDir, "bin");
            libVmDir = new File(homeDir, "lib/vm");
            rtPath = new File(homeDir, "lib/robovm-rt.jar");
            cacertsPath = new HashMap<>();
            cacertsPath.put(Cacerts.full, new File(homeDir, "lib/robovm-cacerts-full.jar"));
        }

        private Home(File devDir, File binDir, File libVmDir, File rtPath) {
            this.binDir = binDir;
            this.libVmDir = libVmDir;
            this.rtPath = rtPath;
            cacertsPath = new HashMap<>();
            cacertsPath.put(Cacerts.full, new File(devDir,
                    "cacerts/full/target/robovm-cacerts-full-" + Version.getVersion() + ".jar"));
            this.dev = true;
        }

        public boolean isDev() {
            return dev;
        }

        public File getBinDir() {
            return binDir;
        }

        public File getLibVmDir() {
            return libVmDir;
        }

        public File getRtPath() {
            return rtPath;
        }

        public File getCacertsPath(Cacerts cacerts) {
            return cacertsPath.get(cacerts);
        }

        public static Home find() {
            // Check if ROBOVM_DEV_ROOT has been set. If set it should be
            // pointing at the root of a complete RoboVM source tree.
            if (System.getenv("ROBOVM_DEV_ROOT") != null) {
                File dir = new File(System.getenv("ROBOVM_DEV_ROOT"));
                return validateDevRootDir(dir);
            }
            if (System.getProperty("ROBOVM_DEV_ROOT") != null) {
                File dir = new File(System.getProperty("ROBOVM_DEV_ROOT"));
                return validateDevRootDir(dir);
            }

            if (System.getenv("ROBOVM_HOME") != null) {
                File dir = new File(System.getenv("ROBOVM_HOME"));
                return new Home(dir);
            }

            List<File> candidates = new ArrayList<>();
            File userHome = new File(System.getProperty("user.home"));
            candidates.add(new File(userHome, "Applications/robovm"));
            candidates.add(new File(userHome, ".robovm/home"));
            candidates.add(new File("/usr/local/lib/robovm"));
            candidates.add(new File("/opt/robovm"));
            candidates.add(new File("/usr/lib/robovm"));

            for (File dir : candidates) {
                if (dir.exists()) {
                    return new Home(dir);
                }
            }

            throw new IllegalArgumentException("ROBOVM_HOME not set and no RoboVM "
                    + "installation found in " + candidates);
        }

        public static void validate(File dir) {
            String error = "Path " + dir + " is not a valid RoboVM install directory: ";
            // Check for required dirs and match the compiler version with our
            // version.
            if (!dir.exists()) {
                throw new IllegalArgumentException(error + "no such path");
            }

            if (!dir.isDirectory()) {
                throw new IllegalArgumentException(error + "not a directory");
            }

            File libDir = new File(dir, "lib");
            if (!libDir.exists() || !libDir.isDirectory()) {
                throw new IllegalArgumentException(error + "lib/ missing or invalid");
            }
            File binDir = new File(dir, "bin");
            if (!binDir.exists() || !binDir.isDirectory()) {
                throw new IllegalArgumentException(error + "bin/ missing or invalid");
            }
            File libVmDir = new File(libDir, "vm");
            if (!libVmDir.exists() || !libVmDir.isDirectory()) {
                throw new IllegalArgumentException(error + "lib/vm/ missing or invalid");
            }
            File rtJarFile = new File(libDir, "robovm-rt.jar");
            if (!rtJarFile.exists() || !rtJarFile.isFile()) {
                throw new IllegalArgumentException(error
                        + "lib/robovm-rt.jar missing or invalid");
            }

            // Compare the version of this compiler with the version of the
            // robovm-rt.jar in the home dir. They have to match.
            try {
                String thisVersion = Version.getVersion();
                String thatVersion = getImplementationVersion(rtJarFile);
                if (thisVersion == null || !thisVersion.equals(thatVersion)) {
                    throw new IllegalArgumentException(error + "version mismatch (expected: "
                            + thisVersion + ", was: " + thatVersion + ")");
                }
            } catch (IOException e) {
                throw new IllegalArgumentException(error
                        + "failed to get version of rt jar", e);
            }
        }

        private static Home validateDevRootDir(File dir) {
            String error = "Path " + dir + " is not a valid RoboVM source tree: ";
            // Check for required dirs.
            if (!dir.exists()) {
                throw new IllegalArgumentException(error + "no such path");
            }

            if (!dir.isDirectory()) {
                throw new IllegalArgumentException(error + "not a directory");
            }

            File vmBinariesDir = new File(dir, "vm/target/binaries");
            if (!vmBinariesDir.exists() || !vmBinariesDir.isDirectory()) {
                throw new IllegalArgumentException(error + "vm/target/binaries/ missing or invalid");
            }
            File binDir = new File(dir, "bin");
            if (!binDir.exists() || !binDir.isDirectory()) {
                throw new IllegalArgumentException(error + "bin/ missing or invalid");
            }

            String rtJarName = "robovm-rt-" + Version.getVersion() + ".jar";
            File rtJar = new File(dir, "rt/target/" + rtJarName);
            File rtClasses = new File(dir, "rt/target/classes/");
            File rtSource = rtJar;
            if (!rtJar.exists() || rtJar.isDirectory()) {
                if (!rtClasses.exists() || rtClasses.isFile()) {
                    throw new IllegalArgumentException(error
                            + "rt/target/" + rtJarName + " missing or invalid");
                } else {
                    rtSource = rtClasses;
                }
            }

            return new Home(dir, binDir, vmBinariesDir, rtSource);
        }
    }

    /**
     * reads configuration from disk without any analysis
     */
    public static Config loadRawConfig(File contentRoot) throws IOException {
        // dkimitsa: config retrieved this way shall not be used for any compilation needs
        // just for IB and other UI related things
        Builder builder = new Builder();
        builder.readProjectProperties(contentRoot, false);
        builder.readProjectConfig(contentRoot, false);
        return builder.config;
    }

    @SuppressWarnings({"UnusedReturnValue", "unused"})
    public static class Builder {
        protected final Config config;

        Builder(Config config) {
            this.config = config;
        }

        public Builder() {
            this.config = new Config(UUID.randomUUID());
        }

        public Builder os(OS os) {
            config.os = os;
            return this;
        }

        public Builder env(Environment env) {
            config.env = env;
            return this;
        }

        public Builder arch(Arch arch) {
            return archs(arch);
        }

        public Builder archs(Arch ... archs) {
            return archs(Arrays.asList(archs));
        }

        public Builder archs(List<Arch> archs) {
            if (config.archs == null) {
                config.archs = new ArrayList<>();
            }
            config.archs.clear();
            config.archs.addAll(archs);
            return this;
        }

        public Builder clearClasspathEntries() {
            if (config.classpath != null) {
                config.classpath.clear();
            }
            return this;
        }

        public Builder addClasspathEntry(File f) {
            if (config.classpath == null) {
                config.classpath = new ArrayList<>();
            }
            config.classpath.add(f);
            return this;
        }

        public Builder clearBootClasspathEntries() {
            if (config.bootclasspath != null) {
                config.bootclasspath.clear();
            }
            return this;
        }

        public Builder addBootClasspathEntry(File f) {
            if (config.bootclasspath == null) {
                config.bootclasspath = new ArrayList<>();
            }
            config.bootclasspath.add(f);
            return this;
        }

        public Builder mainJar(File f) {
            config.mainJar = f;
            return this;
        }

        public Builder installDir(File installDir) {
            config.installDir = installDir;
            return this;
        }

        public Builder executableName(String executableName) {
            config.executableName = executableName;
            return this;
        }

        public Builder imageName(String imageName) {
            config.imageName = imageName;
            return this;
        }

        public Builder home(Home home) {
            config.home = home;
            return this;
        }

        public Builder cacheDir(File cacheDir) {
            config.cacheDir = cacheDir;
            return this;
        }

        public Builder clean(boolean b) {
            config.clean = b;
            return this;
        }

        public Builder ccBinPath(File ccBinPath) {
            config.ccBinPath = ccBinPath;
            return this;
        }

        public Builder debug(boolean b) {
            config.debug = b;
            return this;
        }

        public Builder useDebugLibs(boolean b) {
            config.useDebugLibs = b;
            return this;
        }

        public Builder dumpIntermediates(boolean b) {
            config.dumpIntermediates = b;
            return this;
        }

        public Builder manuallyPreparedForLaunch(boolean b) {
            config.manuallyPreparedForLaunch = b;
            return this;
        }

        public Builder skipRuntimeLib(boolean b) {
            config.skipRuntimeLib = b;
            return this;
        }

        public Builder skipLinking(boolean b) {
            config.skipLinking = b;
            return this;
        }

        public Builder skipInstall(boolean b) {
            config.skipInstall = b;
            return this;
        }

        public Builder threads(int threads) {
            config.threads = threads;
            return this;
        }

        public Builder mainClass(String mainClass) {
            config.mainClass = mainClass;
            return this;
        }

        public Builder tmpDir(File tmpDir) {
            config.tmpDir = tmpDir;
            return this;
        }

        public Builder logger(Logger logger) {
            config.logger = logger;
            return this;
        }

        public Builder treeShakerMode(TreeShakerMode treeShakerMode) {
            config.treeShakerMode = treeShakerMode;
            return this;
        }

        public Builder smartSkipRebuild(boolean smartSkipRebuild){
            config.smartSkipRebuild = smartSkipRebuild;
            return this;
        }

        public Builder clearForceLinkClasses() {
            if (config.forceLinkClasses != null) {
                config.forceLinkClasses.clear();
            }
            return this;
        }

        public Builder addForceLinkClass(String pattern) {
            if (config.forceLinkClasses == null) {
                config.forceLinkClasses = new ArrayList<>();
            }
            config.forceLinkClasses.add(pattern);
            return this;
        }

        public Builder clearExportedSymbols() {
            if (config.exportedSymbols != null) {
                config.exportedSymbols.clear();
            }
            return this;
        }

        public Builder addExportedSymbol(String symbol) {
            if (config.exportedSymbols == null) {
                config.exportedSymbols = new ArrayList<>();
            }
            config.exportedSymbols.add(symbol);
            return this;
        }

        public Builder clearUnhideSymbols() {
            if (config.unhideSymbols != null) {
                config.unhideSymbols.clear();
            }
            return this;
        }

        public Builder addUnhideSymbol(String symbol) {
            if (config.unhideSymbols == null) {
                config.unhideSymbols = new ArrayList<>();
            }
            config.unhideSymbols.add(symbol);
            return this;
        }

        public Builder clearLibs() {
            if (config.libs != null) {
                config.libs.clear();
            }
            return this;
        }

        public Builder addLib(Lib lib) {
            if (config.libs == null) {
                config.libs = new ArrayList<>();
            }
            config.libs.add(lib);
            return this;
        }

        public Builder clearFrameworks() {
            if (config.frameworks != null) {
                config.frameworks.clear();
            }
            return this;
        }

        public Builder addFramework(String framework) {
            if (config.frameworks == null) {
                config.frameworks = new ArrayList<>();
            }
            config.frameworks.add(framework);
            return this;
        }

        public Builder clearWeakFrameworks() {
            if (config.weakFrameworks != null) {
                config.weakFrameworks.clear();
            }
            return this;
        }

        public Builder addWeakFramework(String framework) {
            if (config.weakFrameworks == null) {
                config.weakFrameworks = new ArrayList<>();
            }
            config.weakFrameworks.add(framework);
            return this;
        }

        public Builder clearFrameworkPaths() {
            if (config.frameworkPaths != null) {
                config.frameworkPaths.clear();
            }
            return this;
        }

        public Builder addFrameworkPath(File frameworkPath) {
            if (config.frameworkPaths == null) {
                config.frameworkPaths = new ArrayList<>();
            }
            config.frameworkPaths.add(new QualifiedFile(frameworkPath));
            return this;
        }

        public Builder clearExtensions() {
            if (config.appExtensions != null) {
                config.appExtensions.clear();
            }
            return this;
        }

        public Builder addExtension(String name, String profile) {
            if (config.appExtensions == null) {
                config.appExtensions = new ArrayList<>();
            }
            AppExtension extension = new AppExtension();
            extension.name = name;
            extension.profile = profile;
            config.appExtensions.add(extension);
            return this;
        }

        public Builder clearExtensionPaths() {
            if (config.appExtensionPaths != null) {
                config.appExtensionPaths.clear();
            }
            return this;
        }

        public Builder addExtenaionPath(File extensionPath) {
            if (config.appExtensionPaths == null) {
                config.appExtensionPaths = new ArrayList<>();
            }
            config.appExtensionPaths.add(new QualifiedFile(extensionPath));
            return this;
        }

        public Builder clearResources() {
            if (config.resources != null) {
                config.resources.clear();
            }
            return this;
        }

        public Builder addResource(Resource resource) {
            if (config.resources == null) {
                config.resources = new ArrayList<>();
            }
            config.resources.add(resource);
            return this;
        }

        public Builder stripArchivesBuilder(StripArchivesBuilder stripArchivesBuilder) {
           this.config.stripArchivesBuilder = stripArchivesBuilder;
           return this;
       }

        public Builder targetType(String targetType) {
            config.targetType = targetType;
            return this;
        }

        public Builder clearProperties() {
            config.properties.clear();
            return this;
        }

        public Builder addProperties(Properties properties) {
            config.properties.putAll(properties);
            return this;
        }

        public Builder addProperties(File file) throws IOException {
            Properties props = new Properties();
            try (Reader reader = new InputStreamReader(new FileInputStream(file), StandardCharsets.UTF_8)) {
                props.load(reader);
                addProperties(props);
            }
            return this;
        }

        public Builder addProperty(String name, String value) {
            config.properties.put(name, value);
            return this;
        }

        public Builder cacerts(Cacerts cacerts) {
            config.cacerts = cacerts;
            return this;
        }

        public Builder tools(Tools tools) {
            config.tools = tools;
            return this;
        }

        public Builder iosSdkVersion(String sdkVersion) {
            config.iosSdkVersion = sdkVersion;
            return this;
        }

        public Builder iosDeviceType(String deviceType) {
            config.iosDeviceType = deviceType;
            return this;
        }

        public Builder iosInfoPList(File infoPList) {
            config.iosInfoPListFile = infoPList;
            return this;
        }

        public Builder infoPList(File infoPList) {
            config.infoPListFile = infoPList;
            return this;
        }

        public Builder iosEntitlementsPList(File entitlementsPList) {
            config.iosEntitlementsPList = entitlementsPList;
            return this;
        }

        public Builder iosSignIdentity(SigningIdentity signIdentity) {
            config.iosSignIdentity = signIdentity;
            return this;
        }

        public Builder iosProvisioningProfile(ProvisioningProfile iosProvisioningProfile) {
            config.iosProvisioningProfile = iosProvisioningProfile;
            return this;
        }

        public Builder iosSkipSigning(boolean b) {
            config.iosSkipSigning = b;
            return this;
        }

        public Builder addCompilerPlugin(CompilerPlugin compilerPlugin) {
            config.plugins.add(compilerPlugin);
            return this;
        }

        public Builder addLaunchPlugin(LaunchPlugin plugin) {
            config.plugins.add(plugin);
            return this;
        }

        public Builder addTargetPlugin(TargetPlugin plugin) {
            config.plugins.add(plugin);
            return this;
        }

        public Builder enableBitcode(boolean enableBitcode) {
            config.enableBitcode = enableBitcode;
            return this;
        }

        public void addPluginArgument(String argName) {
            if (config.pluginArguments == null) {
                config.pluginArguments = new ArrayList<>();
            }
            config.pluginArguments.add(argName);
        }

        public Config build() throws IOException {
            for (CompilerPlugin plugin : config.getCompilerPlugins()) {
                plugin.beforeConfig(this, config);
            }

            return config.build();
        }

        /**
         * Reads properties from a project basedir. If {@code isTest} is
         * {@code true} this method will first attempt to load a
         * {@code robovm.test.properties} file in {@code basedir}.
         * <p>
         * If no test specific file is found or if {@code isTest} is
         * {@code false} this method attempts to load a
         * {@code robovm.properties} and a {@code robovm.local.properties} file
         * in {@code basedir} and merges them so that properties from the local
         * file (if it exists) override properties in the non-local file.
         * <p>
         * If {@code isTest} is {@code true} and no test specific properties
         * file was found this method will append {@code Test} to the
         * {@code app.id} and {@code app.name} properties (if they exist).
         * <p>
         * If none of the files can be found found this method does nothing.
         */
        public void readProjectProperties(File basedir, boolean isTest) throws IOException {
            File testPropsFile = new File(basedir, "robovm.test.properties");
            File localPropsFile = new File(basedir, "robovm.local.properties");
            File propsFile = new File(basedir, "robovm.properties");
            if (isTest && testPropsFile.exists()) {
                config.logger.info("Loading test RoboVM config properties file: "
                        + testPropsFile.getAbsolutePath());
                addProperties(testPropsFile);
            } else {
                Properties props = new Properties();
                if (propsFile.exists()) {
                    config.logger.info("Loading default RoboVM config properties file: "
                            + propsFile.getAbsolutePath());
                    try (Reader reader = new InputStreamReader(new FileInputStream(propsFile), StandardCharsets.UTF_8)) {
                        props.load(reader);
                    }
                }
                if (localPropsFile.exists()) {
                    config.logger.info("Loading local RoboVM config properties file: "
                            + localPropsFile.getAbsolutePath());
                    try (Reader reader = new InputStreamReader(new FileInputStream(localPropsFile), StandardCharsets.UTF_8)) {
                        props.load(reader);
                    }
                }
                if (isTest) {
                    modifyPropertyForTest(props, "app.id");
                    modifyPropertyForTest(props, "app.name");
                    modifyPropertyForTest(props, "app.executable");
                }
                addProperties(props);
            }
        }

        private void modifyPropertyForTest(Properties props, String propName) {
            String propValue = props.getProperty(propName);
            if (propValue != null && !propValue.endsWith("Test")) {
                String newPropValue = propValue + "Test";
                config.logger.info("Changing %s property from '%s' to '%s'", propName, propValue, newPropValue);
                props.setProperty(propName, newPropValue);
            }
        }

        /**
         * Reads a config file from a project basedir. If {@code isTest} is
         * {@code true} this method will first attempt to load a
         * {@code robovm.test.xml} file in {@code basedir}.
         * <p>
         * If no test-specific file is found or if {@code isTest} is
         * {@code false} this method attempts to load a {@code robovm.xml} file
         * in {@code basedir}.
         * <p>
         * If none of the files can be found found this method does nothing.
         */
        public void readProjectConfig(File basedir, boolean isTest) throws IOException {
            File testConfigFile = new File(basedir, "robovm.test.xml");
            File configFile = new File(basedir, "robovm.xml");
            if (isTest && testConfigFile.exists()) {
                config.logger.info("Loading test RoboVM config file: "
                        + testConfigFile.getAbsolutePath());
                read(testConfigFile);
            } else if (configFile.exists()) {
                config.logger.info("Loading default RoboVM config file: "
                        + configFile.getAbsolutePath());
                read(configFile);
            }
        }

        public void read(File file) throws IOException {
            try (Reader reader = new InputStreamReader(new FileInputStream(file), StandardCharsets.UTF_8)) {
                read(reader, file.getAbsoluteFile().getParentFile());
            }
        }

        public void read(Reader reader, File wd) throws IOException {
            try {
                Serializer serializer = createSerializer(config, wd);
                serializer.read(config, reader);
            } catch (IOException | RuntimeException e) {
                throw e;
            } catch (Exception e) {
                throw new IOException(e);
            }
            // <roots> was renamed to <forceLinkClasses> but we still support
            // <roots>. We need to copy <roots> to <forceLinkClasses> and set
            // <roots> to null.
            if (config.roots != null && !config.roots.isEmpty()) {
                if (config.forceLinkClasses == null) {
                    config.forceLinkClasses = new ArrayList<>();
                }
                config.forceLinkClasses.addAll(config.roots);
                config.roots = null;
            }
        }

        public void write(File file) throws IOException {
            try (Writer writer = new OutputStreamWriter(new FileOutputStream(file), StandardCharsets.UTF_8)) {
                write(writer, file.getAbsoluteFile().getParentFile());
            }
        }

        public void write(Writer writer, File wd) throws IOException {
            try {
                Serializer serializer = createSerializer(config, wd);
                serializer.write(config, writer);
            } catch (IOException | RuntimeException e) {
                throw e;
            } catch (Exception e) {
                throw new IOException(e);
            }
        }

        public static Serializer createSerializer(Config config, final File wd) throws Exception {
            RelativeFileConverter fileConverter = new RelativeFileConverter(wd);

            Serializer resourceSerializer = new Persister(
                    new RegistryStrategy(new Registry().bind(File.class, fileConverter)),
                    new PlatformFilter(config.properties), new Format(2));

            Registry registry = new Registry();
            RegistryStrategy registryStrategy = new RegistryStrategy(registry);
            RegistryMatcher matcher = new RegistryMatcher();
            Serializer serializer = new Persister(registryStrategy,
                    new PlatformFilter(config.properties), matcher, new Format(2));

            registry.bind(File.class, fileConverter);
            registry.bind(Resource.class, new ResourceConverter(fileConverter, resourceSerializer));
            registry.bind(StripArchivesConfig.class, new StripArchivesConfigConverter());

            // converters for attributes (comma separated arrays)
            // adding file converter to matcher, as it fails to pick it from registry when writing
            // tag text of custom object (such as QualifiedFile)
            matcher.bind(File.class, fileConverter);
            matcher.bind(Lib.PathWrap.class, new RelativeLibPathTransformer(fileConverter));
            matcher.bind(OS[].class, new EnumArrayConverter<>(OS.class));
            matcher.bind(Arch[].class, new EnumArrayConverter<>(Arch.class));
            matcher.bind(PlatformVariant[].class, new EnumArrayConverter<>(PlatformVariant.class));

            return serializer;
        }

        /**
         * Fetches the {@link PluginArgument}s of all registered plugins for
         * parsing.
         */
        public Map<String, PluginArgument> fetchPluginArguments() {
            Map<String, PluginArgument> args = new TreeMap<>();
            for (Plugin plugin : config.plugins) {
                for (PluginArgument arg : plugin.getArguments().getArguments()) {
                    args.put(plugin.getArguments().getPrefix() + ":" + arg.getName(), arg);
                }
            }
            return args;
        }

        public List<Plugin> getPlugins() {
            return config.getPlugins();
        }
    }

    public static final class Lib extends AbstractQualified {
        // using here special type PathWrap. Purpose is to use RelativeLibPathTransformer
        // that will apply relative path transformation.
        static final class PathWrap {
            String value;
            PathWrap(String v) { value = v; }
        }
        @Text PathWrap pathWrap;

        // force was made nullable by purpose: it's expected by UT to be missing in XML
        // if it contains default value "true". it's possible to remove attribute only
        // by declaring it as "required = false" and nulling in case of true.
        // before serialization, any true should go into null, this is covered in
        // @Persist annotated method
        @Attribute(name = "force", required = false) Boolean force;
        @Persist
        private void nullForceValueBeforeSerialization() {
            if (force != null && force)
                force = null;
        }

        // default constructor is required for serializer
        protected Lib() {}

        public Lib(String value, boolean force) {
            this.pathWrap = new PathWrap(value);
            this.force = force;
        }

        public Lib(String value, boolean force, OS[] platforms, PlatformVariant[] variants, Arch[] arches) {
            this.pathWrap = new PathWrap(value);
            this.force = force;
            this.platforms = platforms;
            this.variants = variants;
            this.arches = arches;
        }

        public String getValue() {
            return pathWrap != null ? pathWrap.value : null;
        }

        public boolean isForce() {
            return force == null || force;
        }

        @Override
        public String toString() {
            return "Lib [value=" + getValue() + ", force=" + force + "]";
        }

        @Override
        public int hashCode() {
            final int prime = 31;
            int result = 1;
            result = prime * result + (force ? 1231 : 1237);
            result = prime * result + ((pathWrap == null) ? 0 : pathWrap.value.hashCode());
            return result;
        }

        @Override
        public boolean equals(Object obj) {
            if (this == obj) {
                return true;
            }
            if (obj == null) {
                return false;
            }
            if (getClass() != obj.getClass()) {
                return false;
            }
            Lib other = (Lib) obj;
            if (isForce() != other.isForce()) {
                return false;
            }
            if (pathWrap == null) {
                return other.pathWrap == null;
            } else return pathWrap.value.equals(other.pathWrap.value);
        }
    }

    /**
     * Container for file entry with platform/arch constraints
     */
    public static final class QualifiedFile extends AbstractQualified {
        @Text File entry;

        protected QualifiedFile() {
        }

        public QualifiedFile(File file) {
            entry = file;
        }

        public File getEntry() {
            return entry;
        }

        @Override
        public String toString() {
            return entry + " " + super.toString();
        }
    }

    private static final class RelativeLibPathTransformer implements Transform<Lib.PathWrap> {
        private final RelativeFileConverter fileConverter;

        public RelativeLibPathTransformer(RelativeFileConverter fileConverter) {
            this.fileConverter = fileConverter;
        }

        @Override
        public Lib.PathWrap read(String value) throws Exception {
            if (value == null) {
                return null;
            }
            if (value.endsWith(".a") || value.endsWith(".o")) {
                value = fileConverter.read(value).getAbsolutePath();
            } else if (value.endsWith(".dylib") || value.endsWith(".so")) {
                File f = fileConverter.read(value);
                if (f.isFile())
                    value = f.getAbsolutePath();
            }
            return new Lib.PathWrap(value);
        }

        @Override
        public String write(Lib.PathWrap wrap) throws Exception {
            if (wrap != null) {
                String value = wrap.value;
                if (value.endsWith(".a") || value.endsWith(".o")) {
                    return fileConverter.write(new File(value));
                } else {
                    return value;
                }
            } else return null;
        }
    }

    /**
     * transformer for xml attribute/entry that transforms comma separated values into
     * enum array
     */
    private static final class EnumArrayConverter<T extends Enum<T>> implements Transform<T[]> {
        private final Class<T> enumClass;

        private EnumArrayConverter(Class<T> enumClass) {
            this.enumClass = enumClass;
        }

        @Override
        public T[] read(String s) {
            s = s.trim();
            if (s.isEmpty())
                return null;

            String[] tokens = s.split(",");
            @SuppressWarnings("unchecked")
            T[] res = (T[])Array.newInstance(enumClass, tokens.length);
            for (int idx = 0; idx < tokens.length; idx++)
                res[idx] = Enum.valueOf(enumClass, tokens[idx].trim());
            return res;
        }

        @Override
        public String write(T[] ts) {
            return Arrays.stream(ts).map(Enum::name).collect(Collectors.joining());
        }
    }

    private static final class RelativeFileConverter implements Converter<File>, Transform<File> {
        private final String wdPrefix;

        public RelativeFileConverter(File wd) {
            if (wd.isFile()) {
                wd = wd.getParentFile();
            }
            String prefix = wd.getAbsolutePath();
            if (prefix.endsWith(File.separator)) {
                prefix = prefix.substring(0, prefix.length() - 1);
            }
            wdPrefix = prefix;
        }

        @Override
        public File read(String value) {
            if (value == null) {
                return null;
            }
            File file = new File(value);
            if (!file.isAbsolute()) {
                file = new File(wdPrefix, value);
            }
            return file;
        }

        @Override
        public File read(InputNode node) throws Exception {
            return read(node.getValue());
        }

        @Override
        public String write(File value) {
            String path = value.isAbsolute() ? value.getAbsolutePath() : value.getPath();
            if (value.isAbsolute() && path.startsWith(wdPrefix)) {
                if (path.length() == wdPrefix.length())
                    path = "";
                else
                    path = path.substring(wdPrefix.length() + 1);
            }
            return path;
        }

        @Override
        public void write(OutputNode node, File value) throws Exception {
            String path = write(value);
            if (path.isEmpty()) {
                if ("directory".equals(node.getName())) {
                    // Skip
                    node.remove();
                } else {
                    node.setValue("");
                }
            } else {
                node.setValue(path);
            }
        }
    }

    private static final class ResourceConverter implements Converter<Resource> {
        private final RelativeFileConverter fileConverter;
        private final Serializer serializer;

        public ResourceConverter(RelativeFileConverter fileConverter, Serializer serializer) {
            this.fileConverter = fileConverter;
            this.serializer = serializer;
        }

        @Override
        public Resource read(InputNode node) throws Exception {
            String value = node.getValue();
            if (value != null && value.trim().length() > 0) {
                return new Resource(fileConverter.read(value));
            }
            return serializer.read(Resource.class, node);
        }

        @Override
        public void write(OutputNode node, Resource resource) throws Exception {
            File path = resource.getPath();
            if (path != null) {
                fileConverter.write(node, path);
            } else {
                node.remove();
                serializer.write(resource, node.getParent());
            }
        }
    }

    private static final class StripArchivesConfigConverter implements Converter<StripArchivesConfig> {
        @Override
        public StripArchivesConfig read(InputNode node) throws Exception {
            StripArchivesBuilder cfgBuilder = new StripArchivesBuilder();
            InputNode childNode;
            while ((childNode = node.getNext()) != null) {
                if (childNode.isElement() && !childNode.isEmpty() && childNode.getName().equals("include") || childNode.getName().equals("exclude")) {
                    boolean isInclude = childNode.getName().equals("include");
                    cfgBuilder.add(isInclude, childNode.getValue());
                }
            }
            return cfgBuilder.build();
        }

        @Override
        public void write(OutputNode node, StripArchivesConfig config) throws Exception {
            if (config.getPatterns() != null && !config.getPatterns().isEmpty()) {
                for (StripArchivesConfig.Pattern pattern : config.getPatterns()) {
                    OutputNode child = node.getChild(pattern.isInclude() ? "include" : "exclude");
                    child.setValue(pattern.getPatternAsString());
                    child.commit();
                }
            }
            node.commit();
        }

    }
}<|MERGE_RESOLUTION|>--- conflicted
+++ resolved
@@ -257,12 +257,8 @@
                 new ObjCBlockPlugin(),
                 new AnnotationImplPlugin(),
                 new StringConcatRewriterPlugin(),
-<<<<<<< HEAD
                 new ByteBufferJava9ApiPlugin(),
-                new LambdaPlugin(),         
-=======
                 new LambdaPlugin(),
->>>>>>> 477f8fc4
                 new DebugInformationPlugin(),
                 new DebuggerLaunchPlugin()
                 ));
